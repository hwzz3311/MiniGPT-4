# MiniGPT-4: Enhancing Vision-language Understanding with Advanced Large Language Models
[Deyao Zhu](https://tsutikgiau.github.io/)* (On Job Market!), [Jun Chen](https://junchen14.github.io/)* (On Job Market!), [Xiaoqian Shen](https://xiaoqian-shen.github.io), [Xiang Li](https://xiangli.ac.cn), and [Mohamed Elhoseiny](https://www.mohamed-elhoseiny.com/). *Equal Contribution

**King Abdullah University of Science and Technology**

<a href='https://minigpt-4.github.io'><img src='https://img.shields.io/badge/Project-Page-Green'></a>  <a href='MiniGPT_4.pdf'><img src='https://img.shields.io/badge/Paper-PDF-red'></a> <a href='https://huggingface.co/spaces/Vision-CAIR/minigpt4'><img src='https://img.shields.io/badge/%F0%9F%A4%97%20Hugging%20Face-Spaces-blue'></a> <a href='https://huggingface.co/Vision-CAIR/MiniGPT-4'><img src='https://img.shields.io/badge/%F0%9F%A4%97%20Hugging%20Face-Model-blue'></a> [![Colab](https://colab.research.google.com/assets/colab-badge.svg)](https://colab.research.google.com/github/camenduru/MiniGPT-4-colab/blob/main/minigpt4_colab.ipynb) [![YouTube](https://badges.aleen42.com/src/youtube.svg)](https://www.youtube.com/watch?v=__tftoxpBAw&feature=youtu.be)


## Online Demo

Click the image to chat with MiniGPT-4 around your images
[![demo](figs/online_demo.png)](https://minigpt-4.github.io)


## Examples
  |   |   |
:-------------------------:|:-------------------------:
![find wild](figs/examples/wop_2.png) |  ![write story](figs/examples/ad_2.png)
![solve problem](figs/examples/fix_1.png)  |  ![write Poem](figs/examples/rhyme_1.png)

More examples can be found in the [project page](https://minigpt-4.github.io).



## Introduction
- MiniGPT-4 aligns a frozen visual encoder from BLIP-2 with a frozen LLM, Vicuna, using just one projection layer. 
- We train MiniGPT-4 with two stages. The first traditional pretraining stage is trained using roughly 5 million aligned image-text pairs in 10 hours using 4 A100s. After the first stage, Vicuna is able to understand the image. But the generation ability of Vicuna is heavilly impacted.
- To address this issue and improve usability, we propose a novel way to create high-quality image-text pairs by the model itself and ChatGPT together. Based on this, we then create a small (3500 pairs in total) yet high-quality dataset.
- The second finetuning stage is trained on this dataset in a conversation template to significantly improve its generation reliability and overall usability. To our surprise, this stage is computationally efficient and takes only around 7 minutes with a single A100.
- MiniGPT-4 yields many emerging vision-language capabilities similar to those demonstrated in GPT-4. 


![overview](figs/overview.png)


## Getting Started
### Installation

**1. Prepare the code and the environment**

Git clone our repository, creating a python environment and ativate it via the following command

```bash
git clone https://github.com/Vision-CAIR/MiniGPT-4.git
cd MiniGPT-4
conda env create -f environment.yml
conda activate minigpt4
```


**2. Prepare the pretrained Vicuna weights**

The current version of MiniGPT-4 is built on the v0 versoin of Vicuna-13B.
Please refer to our instruction [here](PrepareVicuna.md) 
to prepare the Vicuna weights.
The final weights would be in a single folder with the following structure:

```
vicuna_weights
├── config.json
├── generation_config.json
├── pytorch_model.bin.index.json
├── pytorch_model-00001-of-00003.bin
...   
```

Then, set the path to the vicuna weight in the model config file 
[here](minigpt4/configs/models/minigpt4.yaml#L16) at Line 16.

**3. Prepare the pretrained MiniGPT-4 checkpoint**

Download the pretrained checkpoints according to the Vicuna model you prepare.

|                                Checkpoint Aligned with Vicuna 13B                                |                               Checkpoint Aligned with Vicuna 7B                                |
:------------------------------------------------------------------------------------------------:|:----------------------------------------------------------------------------------------------:
 [Downlad](https://drive.google.com/file/d/1a4zLvaiDBr-36pasffmgpvH5P7CKmpze/view?usp=share_link) | [Download](https://drive.google.com/file/d/1RY9jV0dyqLX-o38LrumkKRh6Jtaop58R/view?usp=sharing) 


Then, set the path to the pretrained checkpoint in the evaluation config file 
in [eval_configs/minigpt4_eval.yaml](eval_configs/minigpt4_eval.yaml#L10) at Line 11. 



### Launching Demo Locally

Try out our demo [demo.py](demo.py) on your local machine by running

```
python demo.py --cfg-path eval_configs/minigpt4_eval.yaml  --gpu-id 0
```

<<<<<<< HEAD
To save GPU memory, Vicuna loads as 8 bit by default, with a beam search width of 1. 
This configuration requires about 23G GPU memory for Vicuna 13B and 11.5G GPU memory for Vicuna 7B. 
For more powerful GPUs, you can run the model 
=======
Thanks [@camenduru](https://github.com/camenduru), you can also run our code on [Colab](https://colab.research.google.com/github/camenduru/MiniGPT-4-colab/blob/main/minigpt4_colab.ipynb)

Here, we load Vicuna as 8 bit by default to save some GPU memory usage. 
Besides, the default beam search width is 1. 
Under this setting, the demo cost about 23G GPU memory. 
If you have a more powerful GPU with larger GPU memory, you can run the model 
>>>>>>> 485ba542
in 16 bit by setting low_resource to False in the config file 
[minigpt4_eval.yaml](eval_configs/minigpt4_eval.yaml) and use a larger beam search width.


### Training
The training of MiniGPT-4 contains two alignment stages.

**1. First pretraining stage**

In the first pretrained stage, the model is trained using image-text pairs from Laion and CC datasets
to align the vision and language model. To download and prepare the datasets, please check 
our [first stage dataset preparation instruction](dataset/README_1_STAGE.md). 
After the first stage, the visual features are mapped and can be understood by the language
model.
To launch the first stage training, run the following command. In our experiments, we use 4 A100. 
You can change the save path in the config file 
[train_configs/minigpt4_stage1_pretrain.yaml](train_configs/minigpt4_stage1_pretrain.yaml)

```bash
torchrun --nproc-per-node NUM_GPU train.py --cfg-path train_configs/minigpt4_stage1_pretrain.yaml
```

A MiniGPT-4 checkpoint with only stage one training can be downloaded 
[here](https://drive.google.com/file/d/1u9FRRBB3VovP1HxCAlpD9Lw4t4P6-Yq8/view?usp=share_link).
Compared to the model after stage two, this checkpoint generate incomplete and repeated sentences frequently.


**2. Second finetuning stage**

In the second stage, we use a small high quality image-text pair dataset created by ourselves
and convert it to a conversation format to further align MiniGPT-4.
To download and prepare our second stage dataset, please check our 
[second stage dataset preparation instruction](dataset/README_2_STAGE.md).
To launch the second stage alignment, 
first specify the path to the checkpoint file trained in stage 1 in 
[train_configs/minigpt4_stage1_pretrain.yaml](train_configs/minigpt4_stage2_finetune.yaml).
You can also specify the output path there. 
Then, run the following command. In our experiments, we use 1 A100.

```bash
torchrun --nproc-per-node NUM_GPU train.py --cfg-path train_configs/minigpt4_stage2_finetune.yaml
```

After the second stage alignment, MiniGPT-4 is able to talk about the image coherently and user-friendly. 




## Acknowledgement

+ [BLIP2](https://huggingface.co/docs/transformers/main/model_doc/blip-2) The model architecture of MiniGPT-4 follows BLIP-2. Don't forget to check this great open-source work if you don't know it before!
+ [Lavis](https://github.com/salesforce/LAVIS) This repository is built upon Lavis!
+ [Vicuna](https://github.com/lm-sys/FastChat) The fantastic language ability of Vicuna with only 13B parameters is just amazing. And it is open-source!


If you're using MiniGPT-4 in your research or applications, please cite using this BibTeX:
```bibtex
@misc{zhu2022minigpt4,
      title={MiniGPT-4: Enhancing Vision-language Understanding with Advanced Large Language Models}, 
      author={Deyao Zhu and Jun Chen and Xiaoqian Shen and xiang Li and Mohamed Elhoseiny},
      year={2023},
}
```


## License
This repository is under [BSD 3-Clause License](LICENSE.md).
Many codes are based on [Lavis](https://github.com/salesforce/LAVIS) with 
BSD 3-Clause License [here](LICENSE_Lavis.md).<|MERGE_RESOLUTION|>--- conflicted
+++ resolved
@@ -53,7 +53,7 @@
 The current version of MiniGPT-4 is built on the v0 versoin of Vicuna-13B.
 Please refer to our instruction [here](PrepareVicuna.md) 
 to prepare the Vicuna weights.
-The final weights would be in a single folder with the following structure:
+The final weights would be in a single folder in a structure similar to the following:
 
 ```
 vicuna_weights
@@ -89,20 +89,13 @@
 python demo.py --cfg-path eval_configs/minigpt4_eval.yaml  --gpu-id 0
 ```
 
-<<<<<<< HEAD
 To save GPU memory, Vicuna loads as 8 bit by default, with a beam search width of 1. 
 This configuration requires about 23G GPU memory for Vicuna 13B and 11.5G GPU memory for Vicuna 7B. 
-For more powerful GPUs, you can run the model 
-=======
-Thanks [@camenduru](https://github.com/camenduru), you can also run our code on [Colab](https://colab.research.google.com/github/camenduru/MiniGPT-4-colab/blob/main/minigpt4_colab.ipynb)
-
-Here, we load Vicuna as 8 bit by default to save some GPU memory usage. 
-Besides, the default beam search width is 1. 
-Under this setting, the demo cost about 23G GPU memory. 
-If you have a more powerful GPU with larger GPU memory, you can run the model 
->>>>>>> 485ba542
+For more powerful GPUs, you can run the model
 in 16 bit by setting low_resource to False in the config file 
 [minigpt4_eval.yaml](eval_configs/minigpt4_eval.yaml) and use a larger beam search width.
+
+Thanks [@camenduru](https://github.com/camenduru), you can also run our code on [Colab](https://colab.research.google.com/github/camenduru/MiniGPT-4-colab/blob/main/minigpt4_colab.ipynb)
 
 
 ### Training
