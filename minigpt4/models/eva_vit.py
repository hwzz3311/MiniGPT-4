# Based on EVA, BEIT, timm and DeiT code bases
# https://github.com/baaivision/EVA
# https://github.com/rwightman/pytorch-image-models/tree/master/timm
# https://github.com/microsoft/unilm/tree/master/beit
# https://github.com/facebookresearch/deit/
# https://github.com/facebookresearch/dino
# --------------------------------------------------------'
import math
from functools import partial

import torch
import torch.nn as nn
import torch.nn.functional as F
import torch.utils.checkpoint as checkpoint
from timm.models.layers import drop_path, to_2tuple, trunc_normal_
from timm.models.registry import register_model

from minigpt4.common.dist_utils import download_cached_file


def _cfg(url='', **kwargs):
    return {
        'url': url,
        'num_classes': 1000, 'input_size': (3, 224, 224), 'pool_size': None,
        'crop_pct': .9, 'interpolation': 'bicubic',
        'mean': (0.5, 0.5, 0.5), 'std': (0.5, 0.5, 0.5),
        **kwargs
    }


class DropPath(nn.Module):
    """Drop paths (Stochastic Depth) per sample  (when applied in main path of residual blocks).
    """

    def __init__(self, drop_prob=None):
        super(DropPath, self).__init__()
        self.drop_prob = drop_prob

    def forward(self, x):
        return drop_path(x, self.drop_prob, self.training)

    def extra_repr(self) -> str:
        return 'p={}'.format(self.drop_prob)


class Mlp(nn.Module):
    def __init__(self, in_features, hidden_features=None, out_features=None, act_layer=nn.GELU, drop=0.):
        super().__init__()
        out_features = out_features or in_features
        hidden_features = hidden_features or in_features
        self.fc1 = nn.Linear(in_features, hidden_features)
        self.act = act_layer()
        self.fc2 = nn.Linear(hidden_features, out_features)
        self.drop = nn.Dropout(drop)

    def forward(self, x):
        x = self.fc1(x)
        x = self.act(x)
        # x = self.drop(x)
        # commit this for the orignal BERT implement
        x = self.fc2(x)
        x = self.drop(x)
        return x


class Attention(nn.Module):
    def __init__(
            self, dim, num_heads=8, qkv_bias=False, qk_scale=None, attn_drop=0.,
            proj_drop=0., window_size=None, attn_head_dim=None):
        super().__init__()
        self.num_heads = num_heads
        head_dim = dim // num_heads
        if attn_head_dim is not None:
            head_dim = attn_head_dim
        all_head_dim = head_dim * self.num_heads
        self.scale = qk_scale or head_dim ** -0.5

        self.qkv = nn.Linear(dim, all_head_dim * 3, bias=False)
        if qkv_bias:
            self.q_bias = nn.Parameter(torch.zeros(all_head_dim))
            self.v_bias = nn.Parameter(torch.zeros(all_head_dim))
        else:
            self.q_bias = None
            self.v_bias = None

        if window_size:
            self.window_size = window_size
            self.num_relative_distance = (2 * window_size[0] - 1) * (2 * window_size[1] - 1) + 3
            self.relative_position_bias_table = nn.Parameter(
                torch.zeros(self.num_relative_distance, num_heads))  # 2*Wh-1 * 2*Ww-1, nH
            # cls to token & token 2 cls & cls to cls

            # get pair-wise relative position index for each token inside the window
            coords_h = torch.arange(window_size[0])
            coords_w = torch.arange(window_size[1])
            coords = torch.stack(torch.meshgrid([coords_h, coords_w]))  # 2, Wh, Ww
            coords_flatten = torch.flatten(coords, 1)  # 2, Wh*Ww
            relative_coords = coords_flatten[:, :, None] - coords_flatten[:, None, :]  # 2, Wh*Ww, Wh*Ww
            relative_coords = relative_coords.permute(1, 2, 0).contiguous()  # Wh*Ww, Wh*Ww, 2
            relative_coords[:, :, 0] += window_size[0] - 1  # shift to start from 0
            relative_coords[:, :, 1] += window_size[1] - 1
            relative_coords[:, :, 0] *= 2 * window_size[1] - 1
            relative_position_index = \
                torch.zeros(size=(window_size[0] * window_size[1] + 1,) * 2, dtype=relative_coords.dtype)
            relative_position_index[1:, 1:] = relative_coords.sum(-1)  # Wh*Ww, Wh*Ww
            relative_position_index[0, 0:] = self.num_relative_distance - 3
            relative_position_index[0:, 0] = self.num_relative_distance - 2
            relative_position_index[0, 0] = self.num_relative_distance - 1

            self.register_buffer("relative_position_index", relative_position_index)
        else:
            self.window_size = None
            self.relative_position_bias_table = None
            self.relative_position_index = None

        self.attn_drop = nn.Dropout(attn_drop)
        self.proj = nn.Linear(all_head_dim, dim)
        self.proj_drop = nn.Dropout(proj_drop)

    def forward(self, x, rel_pos_bias=None):
        B, N, C = x.shape
        qkv_bias = None
        if self.q_bias is not None:
            qkv_bias = torch.cat((self.q_bias, torch.zeros_like(self.v_bias, requires_grad=False), self.v_bias))
        # qkv = self.qkv(x).reshape(B, N, 3, self.num_heads, C // self.num_heads).permute(2, 0, 3, 1, 4)
        qkv = F.linear(input=x, weight=self.qkv.weight, bias=qkv_bias)
        qkv = qkv.reshape(B, N, 3, self.num_heads, -1).permute(2, 0, 3, 1, 4)
        q, k, v = qkv[0], qkv[1], qkv[2]  # make torchscript happy (cannot use tensor as tuple)

        q = q * self.scale
        attn = (q @ k.transpose(-2, -1))

        if self.relative_position_bias_table is not None:
            relative_position_bias = \
                self.relative_position_bias_table[self.relative_position_index.view(-1)].view(
                    self.window_size[0] * self.window_size[1] + 1,
                    self.window_size[0] * self.window_size[1] + 1, -1)  # Wh*Ww,Wh*Ww,nH
            relative_position_bias = relative_position_bias.permute(2, 0, 1).contiguous()  # nH, Wh*Ww, Wh*Ww
            attn = attn + relative_position_bias.unsqueeze(0)

        if rel_pos_bias is not None:
            attn = attn + rel_pos_bias

        attn = attn.softmax(dim=-1)
        attn = self.attn_drop(attn)

        x = (attn @ v).transpose(1, 2).reshape(B, N, -1)
        x = self.proj(x)
        x = self.proj_drop(x)
        return x


class Block(nn.Module):

    def __init__(self, dim, num_heads, mlp_ratio=4., qkv_bias=False, qk_scale=None, drop=0., attn_drop=0.,
                 drop_path=0., init_values=None, act_layer=nn.GELU, norm_layer=nn.LayerNorm,
                 window_size=None, attn_head_dim=None):
        super().__init__()
        self.norm1 = norm_layer(dim)
        self.attn = Attention(
            dim, num_heads=num_heads, qkv_bias=qkv_bias, qk_scale=qk_scale,
            attn_drop=attn_drop, proj_drop=drop, window_size=window_size, attn_head_dim=attn_head_dim)
        # NOTE: drop path for stochastic depth, we shall see if this is better than dropout here
        self.drop_path = DropPath(drop_path) if drop_path > 0. else nn.Identity()
        self.norm2 = norm_layer(dim)
        mlp_hidden_dim = int(dim * mlp_ratio)
        self.mlp = Mlp(in_features=dim, hidden_features=mlp_hidden_dim, act_layer=act_layer, drop=drop)

        if init_values is not None and init_values > 0:
            self.gamma_1 = nn.Parameter(init_values * torch.ones((dim)), requires_grad=True)
            self.gamma_2 = nn.Parameter(init_values * torch.ones((dim)), requires_grad=True)
        else:
            self.gamma_1, self.gamma_2 = None, None

    def forward(self, x, rel_pos_bias=None):
        if self.gamma_1 is None:
            x = x + self.drop_path(self.attn(self.norm1(x), rel_pos_bias=rel_pos_bias))
            x = x + self.drop_path(self.mlp(self.norm2(x)))
        else:
            x = x + self.drop_path(self.gamma_1 * self.attn(self.norm1(x), rel_pos_bias=rel_pos_bias))
            x = x + self.drop_path(self.gamma_2 * self.mlp(self.norm2(x)))
        return x


class PatchEmbed(nn.Module):
    """ Image to Patch Embedding
    1、划分图像为固定大小的patches
    2、为每个patch学习一个固定长度的向量表示
    3、输出图像的patch序列,为后续的Transformer Encoder做准备
    """

    def __init__(self, img_size=224, patch_size=16, in_chans=3, embed_dim=768):
        super().__init__()
        img_size = to_2tuple(img_size)  # img_size -> (height img_size,width img_size)
        patch_size = to_2tuple(patch_size)  # patch_size -> (patch_size,patch_size)
        num_patches = (img_size[1] // patch_size[1]) * (img_size[0] // patch_size[0])  # 计算patch的数量
        self.patch_shape = (img_size[0] // patch_size[0], img_size[1] // patch_size[1])  # 每个patch的形状
        self.img_size = img_size
        self.patch_size = patch_size
        self.num_patches = num_patches

        self.proj = nn.Conv2d(in_chans, embed_dim, kernel_size=patch_size, stride=patch_size)  # 进行patch化的卷积操作

    def forward(self, x, **kwargs):
        B, C, H, W = x.shape  # batch_size, channels, height,width
        # FIXME look at relaxing size constraints
        # 检查输入图像大小是否符合要求
        assert H == self.img_size[0] and W == self.img_size[1], \
            f"Input image size ({H}*{W}) doesn't match model ({self.img_size[0]}*{self.img_size[1]})."
        x = self.proj(x).flatten(2).transpose(1, 2)
        return x


class RelativePositionBias(nn.Module):
    """
    解释一下Vision Transformer中相对位置编码的实现:

    在图像里,每个pixel可以看成是一个向量,就是输入的特征图中的一个向量。
    对于注意力机制来说,需要计算每个pixel向量和其他所有pixel向量之间的关系。
    但是不同位置的pixel其实Encoding的信息不一样,所以需要加入位置的信息。
    Vision Transformer这里引入了相对位置编码,就是每个pixel会编码自己相对于其他pixel的相对位置信息。
    具体来说,给每个pixel增加两个值:
    行号row:表示相对于第一行的偏移量
    列号col:表示相对于第一列的偏移量
    然后给row和col每个位置编码一个可学习的向量,其长度等于transformer的hidden size。
    在计算注意力时,将每个pixel的row向量和col向量分别加到query向量和key向量上。
    这样注意力就可以感知不同位置的pixel之间的相对位置关系,从而提升模型对图像的建模能力。
    经过训练,这些位置编码向量可以自动学习到合理的值,来控制不同相对位置pixel之间的关系。
    所以位置编码为注意力机制提供了额外的位置信息,是Vision Transformer有效处理图像的关键。
    """

    def __init__(self, window_size, num_heads):
        """

        """
        super().__init__()
        self.window_size = window_size
        # 计算相对位置索引总数
        # (2 * window_size[0] - 1)表示了在窗口内横向索引的范围。这个范围考虑了窗口的高度，通过乘以2再减去1来计算，这是因为索引从0开始。
        # (2 * window_size[1] - 1)表示了在窗口内纵向索引的范围。这个范围考虑了窗口的宽度，同样通过乘以2再减去1来计算。
        # 添加额外的索引：在这个计算中，还添加了额外的 3 个索引，分别用于表示特殊情况：
        #
        # 第一个额外索引（self.num_relative_distance - 3）表示 "cls to token" 的相对位置。
        # 第二个额外索引（self.num_relative_distance - 2）表示 "token to cls" 的相对位置。
        # 第三个额外索引（self.num_relative_distance - 1）表示 "cls to cls" 的相对位置。
        # cls to token & token 2 cls & cls to cls
        self.num_relative_distance = (2 * window_size[0] - 1) * (2 * window_size[1] - 1) + 3
        # 存储相对位置编码的参数
        self.relative_position_bias_table = nn.Parameter(
            torch.zeros(self.num_relative_distance, num_heads))  # 2*Wh-1 * 2*Ww-1, nH


        # get pair-wise relative position index for each token inside the window
        coords_h = torch.arange(window_size[0])
        coords_w = torch.arange(window_size[1])
        # coords用于后续计算相对位置编码，以捕获窗口内不同位置之间的相对坐标关系
        coords = torch.stack(torch.meshgrid([coords_h, coords_w]))  # shape : (2, Wh, Ww) 这一行将 coords_h 和 coords_w 组合成一个坐标网格 coords
        # 这一行代码将之前创建的坐标网格张量 coords 进行了展平操作，将形状为 (2, Wh, Ww) 的张量变成了形状为 (2, Wh*Ww) 的张量
        coords_flatten = torch.flatten(coords, 1)  # 2, Wh*Ww
        # 这一行计算了相对坐标（relative_coords），它表示了每个位置与其他位置之间的相对坐标差异。
        relative_coords = coords_flatten[:, :, None] - coords_flatten[:, None, :]  # 2, Wh*Ww, Wh*Ww # 形状变成了 (2, Wh*Ww, Wh*Ww)，其中第一个维度表示坐标维度（高度和宽度），第二个和第三个维度表示位置之间的相对坐标。
        relative_coords = relative_coords.permute(1, 2, 0).contiguous()  # Wh*Ww, Wh*Ww, 2 # 重新排列了相对坐标 relative_coords 的维度顺序，以将高度、宽度和坐标维度放在最后。
        # 这两行代码分别将相对坐标的高度和宽度维度上的值加上了 window_size 中的对应值。这是为了将坐标从以窗口左上角为原点的坐标系（通常从0开始）转换为以窗口左上角为坐标0的坐标系。
        relative_coords[:, :, 0] += window_size[0] - 1  # shift to start from 0  #
        relative_coords[:, :, 1] += window_size[1] - 1
        # 这一行将相对坐标的高度维度上的值乘以 2 * window_size[1] - 1。这是为了将坐标映射到一个较大的范围内，以便能够容纳窗口内不同位置的相对位置关系。
        relative_coords[:, :, 0] *= 2 * window_size[1] - 1
        # 用于存储相对位置索引。
        relative_position_index = \
            torch.zeros(size=(window_size[0] * window_size[1] + 1,) * 2, dtype=relative_coords.dtype)
        # 这一行将之前计算的相对坐标 relative_coords 中的每个位置之间的相对坐标和存储到 relative_position_index 张量中。这样，relative_position_index 中的每个元素表示了不同位置之间的相对位置索引。
        relative_position_index[1:, 1:] = relative_coords.sum(-1)  # Wh*Ww, Wh*Ww
        # 分别将特殊情况的相对位置索引设置为特定的值 cls to token & token 2 cls & cls to cls
        relative_position_index[0, 0:] = self.num_relative_distance - 3
        relative_position_index[0:, 0] = self.num_relative_distance - 2
        relative_position_index[0, 0] = self.num_relative_distance - 1

        self.register_buffer("relative_position_index", relative_position_index)

        # trunc_normal_(self.relative_position_bias_table, std=.02)

    def forward(self):
        # self.relative_position_index.view(-1) 将相对位置索引张量展平为一维，以便从权重表中查找相应的相对位置编码权重。
        relative_position_index_tensor = self.relative_position_index.view(-1)
        # self.relative_position_bias_table[self.relative_position_index.view(-1)] 使用相对位置索引查找相对位置编码权重。
        relative_position_bias_table_weight = self.relative_position_bias_table[self.relative_position_index.view(-1)]
        # .view(self.window_size[0] * self.window_size[1] + 1, self.window_size[0] * self.window_size[1] + 1, -1) 将查找到的权重重塑为形状为 (Wh*Ww, Wh*Ww, nH) 的张量，其中 Wh*Ww 表示窗口内的位置数，nH 表示注意力头的数量。
        relative_position_bias = self.relative_position_bias_table[self.relative_position_index.view(-1)].view(self.window_size[0] * self.window_size[1] + 1, self.window_size[0] * self.window_size[1] + 1, -1)  # Wh*Ww,Wh*Ww,nH
        return relative_position_bias.permute(2, 0, 1).contiguous()  # nH, Wh*Ww, Wh*Ww 这一行重新排列 relative_position_bias 张量的维度，以匹配多头注意力的要求。


class VisionTransformer(nn.Module):
    """ Vision Transformer with support for patch or hybrid CNN input stage
    """

    def __init__(self, img_size=224, patch_size=16, in_chans=3, num_classes=1000, embed_dim=768, depth=12,
                 num_heads=12, mlp_ratio=4., qkv_bias=False, qk_scale=None, drop_rate=0., attn_drop_rate=0.,
                 drop_path_rate=0., norm_layer=nn.LayerNorm, init_values=None,
                 use_abs_pos_emb=True, use_rel_pos_bias=False, use_shared_rel_pos_bias=False,
                 use_mean_pooling=True, init_scale=0.001, use_checkpoint=False):
        super().__init__()
        self.image_size = img_size
        self.num_classes = num_classes
        self.num_features = self.embed_dim = embed_dim  # num_features for consistency with other models

        self.patch_embed = PatchEmbed(
            img_size=img_size, patch_size=patch_size, in_chans=in_chans, embed_dim=embed_dim)  # 内部其实就是一个卷积，用卷积提取特征
        num_patches = self.patch_embed.num_patches
        # 在patch embedding后的序列中,添加一个class token,用来表示整张图片的特征。这个token和NLP中的[CLS] token类似,后续分类时用这个token的特征进行分类。
        self.cls_token = nn.Parameter(torch.zeros(1, 1, embed_dim))  # cls token
<<<<<<< HEAD

=======
>>>>>>> 3cfa3e24
        # 同时定义了绝对位置编码pos_embed和相对位置编码rel_pos_bias,原因是:
        #
        # 绝对位置编码pos_embed可以提供每个patch的绝对坐标信息。这对图片中的局部特征是非常重要的,可以帮助模型理解图像内容。
        # 相对位置编码rel_pos_bias可以提供像素之间的相对坐标信息。这对学习图像的二维几何结构非常重要。
        if use_abs_pos_emb:
            self.pos_embed = nn.Parameter(torch.zeros(1, num_patches + 1, embed_dim))  # 绝对位置编码，加1是因为要额外添加class token
        else:
            self.pos_embed = None
        self.pos_drop = nn.Dropout(p=drop_rate)

        if use_shared_rel_pos_bias:
            # 相对位置编码
            self.rel_pos_bias = RelativePositionBias(window_size=self.patch_embed.patch_shape,
                                                     num_heads=num_heads)  # 相对位置编码
        else:
            self.rel_pos_bias = None
        self.use_checkpoint = use_checkpoint
        # 这行代码的作用是实现 stochastic depth,即随机丢弃 Block 的技巧。
        # torch.linspace生成从0到drop_path_rate之间均匀间隔的depth个值。[0,drop_path_rate*1,drop_path_rate*2,....]
        # x.item()将tensor转换为python number。
        # 因此dpr是一个含有depth个dropout probability的list,这些probability随着layer深度线性增大。
        dpr = [x.item() for x in torch.linspace(0, drop_path_rate, depth)]  # stochastic depth decay rule
        self.use_rel_pos_bias = use_rel_pos_bias
        # 构建一个dropout 的 Block list 随着层数增深,drop_path probability逐渐增大。
        # 深层的Block会随机丢弃,有效防止过拟合,使模型对噪声更加鲁棒。
        # 但浅层的Block不丢弃,保证足够的信息传递到深层。
        # 这是一个有效的正则化技巧,既防止过拟合又保证性能,已被证实对Transformer类模型很有效。
        self.blocks = nn.ModuleList([
            Block(
                dim=embed_dim, num_heads=num_heads, mlp_ratio=mlp_ratio, qkv_bias=qkv_bias, qk_scale=qk_scale,
                drop=drop_rate, attn_drop=attn_drop_rate, drop_path=dpr[i], norm_layer=norm_layer,
                init_values=init_values, window_size=self.patch_embed.patch_shape if use_rel_pos_bias else None)
            for i in range(depth)])
        #         self.norm = nn.Identity() if use_mean_pooling else norm_layer(embed_dim)
        #         self.fc_norm = norm_layer(embed_dim) if use_mean_pooling else None
        #         self.head = nn.Linear(embed_dim, num_classes) if num_classes > 0 else nn.Identity()

        if self.pos_embed is not None:
            # 使用截断正态分布进行初始化。使位置编码的值近似满足正态分布,但被限制在2个标准差之内,避免初始化取值过大。
            trunc_normal_(self.pos_embed, std=.02)
        trunc_normal_(self.cls_token, std=.02)
        # trunc_normal_(self.mask_token, std=.02)
        #         if isinstance(self.head, nn.Linear):
        #             trunc_normal_(self.head.weight, std=.02)
        self.apply(self._init_weights)
        self.fix_init_weight()

    #         if isinstance(self.head, nn.Linear):
    #             self.head.weight.data.mul_(init_scale)
    #             self.head.bias.data.mul_(init_scale)

    def fix_init_weight(self):
        """
        针对每一个transformer block里的attn和mlp模块,对权重进行缩放初始化。
        可以使得每一层的参数方差随着层数的增加而逐渐变小。
        初始化方式有利于信息在网络中间层的传播。
        """
        def rescale(param, layer_id):
            """
            通过param.div_(math.sqrt(2.0 * layer_id))实现缩放。
            """
            param.div_(math.sqrt(2.0 * layer_id))

        for layer_id, layer in enumerate(self.blocks):
            rescale(layer.attn.proj.weight.data, layer_id + 1)
            rescale(layer.mlp.fc2.weight.data, layer_id + 1)

    def _init_weights(self, m):
        if isinstance(m, nn.Linear):
            # 对Linear层的weight用截断正态分布初始化,std=0.02。
            trunc_normal_(m.weight, std=.02)
            if isinstance(m, nn.Linear) and m.bias is not None:
                # 对Linear层的bias初始化为0。
                nn.init.constant_(m.bias, 0)
        elif isinstance(m, nn.LayerNorm):
            # 对LayerNorm层的bias初始化为0, weight初始化为1。
            nn.init.constant_(m.bias, 0)
            nn.init.constant_(m.weight, 1.0)

    def get_classifier(self):
        return self.head

    def reset_classifier(self, num_classes, global_pool=''):
        """
        重置 分类头
        """
        self.num_classes = num_classes
        # nn.Identity()是一个在PyTorch中常用的层,它不会对输入进行任何操作,只是简单地将输入返回。
        self.head = nn.Linear(self.embed_dim, num_classes) if num_classes > 0 else nn.Identity()

    def forward_features(self, x):
        # patch_embed提取patch特征
        x = self.patch_embed(x)
        batch_size, seq_len, _ = x.size()
        # 加入cls_token
        cls_tokens = self.cls_token.expand(batch_size, -1, -1)  # stole cls_tokens impl from Phil Wang, thanks
        # 将cls 添加在第一个位置
        x = torch.cat((cls_tokens, x), dim=1)
        # 和位置编码相加
        if self.pos_embed is not None:
            # 和位置编码相加
            x = x + self.pos_embed
        x = self.pos_drop(x)

        rel_pos_bias = self.rel_pos_bias() if self.rel_pos_bias is not None else None
        for blk in self.blocks:
            if self.use_checkpoint:
                x = checkpoint.checkpoint(blk, x, rel_pos_bias)
            else:
                x = blk(x, rel_pos_bias)
        return x

    #         x = self.norm(x)

    #         if self.fc_norm is not None:
    #             t = x[:, 1:, :]
    #             return self.fc_norm(t.mean(1))
    #         else:
    #             return x[:, 0]

    def forward(self, x):
        x = self.forward_features(x)
        #         x = self.head(x)
        return x

    def get_intermediate_layers(self, x):
        """
        可以用来提取block内部的特征,对模型进行诊断或finetune。
        """
        x = self.patch_embed(x)
        batch_size, seq_len, _ = x.size()

        cls_tokens = self.cls_token.expand(batch_size, -1, -1)  # stole cls_tokens impl from Phil Wang, thanks
        x = torch.cat((cls_tokens, x), dim=1)
        if self.pos_embed is not None:
            x = x + self.pos_embed
        x = self.pos_drop(x)

        features = []
        rel_pos_bias = self.rel_pos_bias() if self.rel_pos_bias is not None else None
        for blk in self.blocks:
            x = blk(x, rel_pos_bias)
            features.append(x)

        return features


def interpolate_pos_embed(model, checkpoint_model):
    if 'pos_embed' in checkpoint_model:
        pos_embed_checkpoint = checkpoint_model['pos_embed'].float()
        embedding_size = pos_embed_checkpoint.shape[-1]
        num_patches = model.patch_embed.num_patches
        num_extra_tokens = model.pos_embed.shape[-2] - num_patches
        # height (== width) for the checkpoint position embedding
        orig_size = int((pos_embed_checkpoint.shape[-2] - num_extra_tokens) ** 0.5)
        # height (== width) for the new position embedding
        new_size = int(num_patches ** 0.5)
        # class_token and dist_token are kept unchanged
        if orig_size != new_size:
            print("Position interpolate from %dx%d to %dx%d" % (orig_size, orig_size, new_size, new_size))
            extra_tokens = pos_embed_checkpoint[:, :num_extra_tokens]
            # only the position tokens are interpolated
            pos_tokens = pos_embed_checkpoint[:, num_extra_tokens:]
            pos_tokens = pos_tokens.reshape(-1, orig_size, orig_size, embedding_size).permute(0, 3, 1, 2)
            pos_tokens = torch.nn.functional.interpolate(
                pos_tokens, size=(new_size, new_size), mode='bicubic', align_corners=False)
            pos_tokens = pos_tokens.permute(0, 2, 3, 1).flatten(1, 2)
            new_pos_embed = torch.cat((extra_tokens, pos_tokens), dim=1)
            checkpoint_model['pos_embed'] = new_pos_embed


def convert_weights_to_fp16(model: nn.Module):
    """Convert applicable model parameters to fp16"""

    def _convert_weights_to_fp16(l):
        if isinstance(l, (nn.Conv1d, nn.Conv2d, nn.Linear)):
            l.weight.data = l.weight.data.half()
            if l.bias is not None:
                l.bias.data = l.bias.data.half()

    #         if isinstance(l, (nn.MultiheadAttention, Attention)):
    #             for attr in [*[f"{s}_proj_weight" for s in ["in", "q", "k", "v"]], "in_proj_bias", "bias_k", "bias_v"]:
    #                 tensor = getattr(l, attr)
    #                 if tensor is not None:
    #                     tensor.data = tensor.data.half()

    model.apply(_convert_weights_to_fp16)


def create_eva_vit_g(img_size=224, drop_path_rate=0.4, use_checkpoint=False, precision="fp16"):
    model = VisionTransformer(
        img_size=img_size,
        patch_size=14,
        use_mean_pooling=False,
        embed_dim=1408,
        depth=39,
        num_heads=1408 // 88,
        mlp_ratio=4.3637,
        qkv_bias=True,
        drop_path_rate=drop_path_rate,
        norm_layer=partial(nn.LayerNorm, eps=1e-6),
        use_checkpoint=use_checkpoint,
    )
    url = "https://storage.googleapis.com/sfr-vision-language-research/LAVIS/models/BLIP2/eva_vit_g.pth"
    cached_file = download_cached_file(
        url, check_hash=False, progress=True
    )
    state_dict = torch.load(cached_file, map_location="cpu")
    interpolate_pos_embed(model, state_dict)

    incompatible_keys = model.load_state_dict(state_dict, strict=False)
    #     print(incompatible_keys)

    if precision == "fp16":
        #         model.to("cuda")
        convert_weights_to_fp16(model)
    return model<|MERGE_RESOLUTION|>--- conflicted
+++ resolved
@@ -308,14 +308,7 @@
         num_patches = self.patch_embed.num_patches
         # 在patch embedding后的序列中,添加一个class token,用来表示整张图片的特征。这个token和NLP中的[CLS] token类似,后续分类时用这个token的特征进行分类。
         self.cls_token = nn.Parameter(torch.zeros(1, 1, embed_dim))  # cls token
-<<<<<<< HEAD
-
-=======
->>>>>>> 3cfa3e24
-        # 同时定义了绝对位置编码pos_embed和相对位置编码rel_pos_bias,原因是:
-        #
-        # 绝对位置编码pos_embed可以提供每个patch的绝对坐标信息。这对图片中的局部特征是非常重要的,可以帮助模型理解图像内容。
-        # 相对位置编码rel_pos_bias可以提供像素之间的相对坐标信息。这对学习图像的二维几何结构非常重要。
+
         if use_abs_pos_emb:
             self.pos_embed = nn.Parameter(torch.zeros(1, num_patches + 1, embed_dim))  # 绝对位置编码，加1是因为要额外添加class token
         else:
@@ -412,7 +405,6 @@
         x = torch.cat((cls_tokens, x), dim=1)
         # 和位置编码相加
         if self.pos_embed is not None:
-            # 和位置编码相加
             x = x + self.pos_embed
         x = self.pos_drop(x)
 
